#include "sqlite3.h"
#include <stddef.h>
#include <stdio.h>
#include <string.h>

int callback(void *NotUsed, int argc, char **argv, char **azColName)
{
    NotUsed = NULL;

    for (int i = 0; i < argc; ++i) {
        printf("%s = %s\n", azColName[i], (argv[i] ? argv[i] : "NULL"));
    }

    printf("\n");

    return 0;
}

void exec(sqlite3 *db, char *sql)
{
    printf("sqlite exec:\n    %s\n", sql);
    char *errmsg = NULL;
    int rc = sqlite3_exec(db, sql, NULL, NULL, &errmsg);
    if (rc != SQLITE_OK) {
        printf("sqlite exec error: %s\n", errmsg);
    }
}

void query(sqlite3 *db, char *sql)
{
    printf("sqlite query:\n    %s\n", sql);
    char *errmsg = NULL;
    int rc = sqlite3_exec(db, sql, callback, NULL, &errmsg);

    if (rc != SQLITE_OK) {
        printf("%s\n", errmsg);
    }
}

<<<<<<< HEAD
void query_test(sqlite3 *db)
{
    printf("init user table\n");
=======
void query_test(sqlite3 *db, const char *args)
{
    puts("======== init user table ========");
>>>>>>> 4a5cd5af
    exec(db, "create table user("
             "id INTEGER PRIMARY KEY AUTOINCREMENT,"
             "username TEXT,"
             "password TEXT"
             ")");

<<<<<<< HEAD
    printf("insert user 1, 2, 3 into user table");
=======
    puts("======== insert user 1, 2, 3 into user table ========");
>>>>>>> 4a5cd5af

    char cmd[256] = {0};
    strcat(cmd, "insert into user (username, password) VALUES ");
    strcat(cmd, "('"); strcat(cmd, args); strcat(cmd, "_1', 'password1'), ");
    strcat(cmd, "('"); strcat(cmd, args); strcat(cmd, "_2', 'password2'), ");
    strcat(cmd, "('"); strcat(cmd, args); strcat(cmd, "_3', 'password3')");
    exec(db, cmd);

    puts("======== select all ========");
    query(db, "select * from user");

    puts("======== select id = 2 ========");
    query(db, "select * from user where id = 2");
}

void memory()
{
    sqlite3 *db;
    int ret = sqlite3_open(":memory:", &db);
    printf("sqlite open memory status %d \n", ret);

<<<<<<< HEAD
    query_test(db);
=======
    query_test(db, "memory");
>>>>>>> 4a5cd5af
}

void file() {
    sqlite3 *db;
    int ret = sqlite3_open("file.sqlite", &db);
    printf("sqlite open /file.sqlite status %d \n", ret);

    if(ret != 0) {
        printf("sqlite open error");
        return;
    }

<<<<<<< HEAD
    query_test(db);
=======
    query_test(db, "file");
>>>>>>> 4a5cd5af
    sqlite3_close(db);
}

int main() {
    printf("sqlite version: %s\n", sqlite3_libversion());

    memory();
    file();
    return 0;
}<|MERGE_RESOLUTION|>--- conflicted
+++ resolved
@@ -37,26 +37,16 @@
     }
 }
 
-<<<<<<< HEAD
-void query_test(sqlite3 *db)
-{
-    printf("init user table\n");
-=======
 void query_test(sqlite3 *db, const char *args)
 {
     puts("======== init user table ========");
->>>>>>> 4a5cd5af
     exec(db, "create table user("
              "id INTEGER PRIMARY KEY AUTOINCREMENT,"
              "username TEXT,"
              "password TEXT"
              ")");
 
-<<<<<<< HEAD
-    printf("insert user 1, 2, 3 into user table");
-=======
     puts("======== insert user 1, 2, 3 into user table ========");
->>>>>>> 4a5cd5af
 
     char cmd[256] = {0};
     strcat(cmd, "insert into user (username, password) VALUES ");
@@ -78,11 +68,7 @@
     int ret = sqlite3_open(":memory:", &db);
     printf("sqlite open memory status %d \n", ret);
 
-<<<<<<< HEAD
-    query_test(db);
-=======
     query_test(db, "memory");
->>>>>>> 4a5cd5af
 }
 
 void file() {
@@ -95,11 +81,7 @@
         return;
     }
 
-<<<<<<< HEAD
-    query_test(db);
-=======
     query_test(db, "file");
->>>>>>> 4a5cd5af
     sqlite3_close(db);
 }
 
