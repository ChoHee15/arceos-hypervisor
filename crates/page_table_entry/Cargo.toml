--- conflicted
+++ resolved
@@ -15,11 +15,8 @@
 
 [target.'cfg(target_arch = "x86_64")'.dependencies]
 x86_64 = "0.14"
-<<<<<<< HEAD
+numeric-enum-macro = "0.2"
+bit_field = "0.10"
 
 [features]
-hv = []
-=======
-numeric-enum-macro = "0.2"
-bit_field = "0.10"
->>>>>>> 3d3d994b
+hv = []