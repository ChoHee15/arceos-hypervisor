use axhal::mem::{PhysAddr, VirtAddr};

use hypercraft::{GuestPageTableTrait, GuestPhysAddr, HyperError, HyperResult, NestedPageTable};

use page_table_entry::MappingFlags;

pub type GuestPagingIfImpl = axhal::paging::PagingIfImpl;

/// Guest Page Table struct\
pub struct GuestPageTable(NestedPageTable<GuestPagingIfImpl>);

impl GuestPageTableTrait for GuestPageTable {
    fn new() -> HyperResult<Self> {
        #[cfg(target_arch = "riscv64")]
        {
            let npt = NestedPageTable::<GuestPagingIfImpl>::try_new_gpt()
                .map_err(|_| HyperError::NoMemory)?;
            Ok(GuestPageTable(npt))
        }
<<<<<<< HEAD
        #[cfg(target_arch = "aarch64")]
        {
            let agpt = NestedPageTable::<GuestPagingIfImpl>::try_new()
            .map_err(|_| HyperError::NoMemory)?;
            Ok(GuestPageTable(agpt))
        }
        #[cfg(target_arch = "x86_64")]
=======
        #[cfg(target_arch = "x86_64")]
        {
            let npt = NestedPageTable::<GuestPagingIfImpl>::try_new()
                .map_err(|_| HyperError::NoMemory)?;
            Ok(GuestPageTable(npt))
        }
        #[cfg(not(any(target_arch = "riscv64", target_arch = "x86_64")))]
>>>>>>> 3d3d994b
        {
            todo!()
        }
    }

    fn map(
        &mut self,
        gpa: GuestPhysAddr,
        hpa: hypercraft::HostPhysAddr,
        flags: MappingFlags,
    ) -> HyperResult<()> {
<<<<<<< HEAD
        #[cfg(any(target_arch = "riscv64", target_arch = "aarch64"))]
=======
        #[cfg(any(target_arch = "riscv64", target_arch = "x86_64"))]
>>>>>>> 3d3d994b
        {
            self.0
                .map(
                    VirtAddr::from(gpa),
                    PhysAddr::from(hpa),
                    page_table::PageSize::Size4K,
                    flags,
                )
                .map_err(|paging_err| {
                    error!("paging error: {:?}", paging_err);
                    HyperError::Internal
                })?;
            Ok(())
        }
<<<<<<< HEAD
        #[cfg(target_arch = "x86_64")]
=======
        #[cfg(not(any(target_arch = "riscv64", target_arch = "x86_64")))]
>>>>>>> 3d3d994b
        {
            todo!()
        }
    }

    fn map_region(
        &mut self,
        gpa: GuestPhysAddr,
        hpa: hypercraft::HostPhysAddr,
        size: usize,
        flags: MappingFlags,
    ) -> HyperResult<()> {
<<<<<<< HEAD
        #[cfg(any(target_arch = "riscv64"))]
        {
            self.0
                .map_region(VirtAddr::from(gpa), PhysAddr::from(hpa), size, flags, true)
                .map_err(|err| {
                    error!("paging error: {:?}", err);
                    HyperError::Internal
                })?;
            Ok(())
        }
        #[cfg(target_arch = "aarch64")]
=======
        #[cfg(any(target_arch = "riscv64", target_arch = "x86_64"))]
>>>>>>> 3d3d994b
        {
            self.0
                .map_region(VirtAddr::from(gpa), PhysAddr::from(hpa), size, flags, true)
                .map_err(|err| {
                    error!("paging error: {:?}", err);
                    HyperError::Internal
                })?;
            Ok(())
        }
<<<<<<< HEAD
        #[cfg(target_arch = "x86_64")]
=======
        #[cfg(not(any(target_arch = "riscv64", target_arch = "x86_64")))]
>>>>>>> 3d3d994b
        {
            todo!()
        }
    }

    fn unmap(&mut self, gpa: GuestPhysAddr) -> HyperResult<()> {
<<<<<<< HEAD
        #[cfg(any(target_arch = "riscv64", target_arch = "aarch64"))]
=======
        #[cfg(any(target_arch = "riscv64", target_arch = "x86_64"))]
>>>>>>> 3d3d994b
        {
            let (_, _) = self.0.unmap(VirtAddr::from(gpa)).map_err(|paging_err| {
                error!("paging error: {:?}", paging_err);
                return HyperError::Internal;
            })?;
            Ok(())
        }
<<<<<<< HEAD
        #[cfg(target_arch = "x86_64")]
=======
        #[cfg(not(any(target_arch = "riscv64", target_arch = "x86_64")))]
>>>>>>> 3d3d994b
        {
            todo!()
        }
    }

    fn translate(&self, gpa: GuestPhysAddr) -> HyperResult<hypercraft::HostPhysAddr> {
<<<<<<< HEAD
        #[cfg(any(target_arch = "riscv64", target_arch = "aarch64"))]
=======
        #[cfg(any(target_arch = "riscv64", target_arch = "x86_64"))]
>>>>>>> 3d3d994b
        {
            let (addr, _, _) = self.0.query(VirtAddr::from(gpa)).map_err(|paging_err| {
                error!("paging error: {:?}", paging_err);
                HyperError::Internal
            })?;
            Ok(addr.into())
        }
<<<<<<< HEAD
        #[cfg(target_arch = "x86_64")]
=======
        #[cfg(not(any(target_arch = "riscv64", target_arch = "x86_64")))]
>>>>>>> 3d3d994b
        {
            todo!()
        }
    }

    fn token(&self) -> usize {
        #[cfg(any(target_arch = "riscv64", target_arch = "x86_64"))]
        {
            8usize << 60 | usize::from(self.0.root_paddr()) >> 12
        }
<<<<<<< HEAD
        #[cfg(target_arch = "aarch64")]
        {
            usize::from(self.0.root_paddr())  // need to lrs 1 bit for CnP??
        }
        #[cfg(target_arch = "x86_64")]
=======
        #[cfg(not(any(target_arch = "riscv64", target_arch = "x86_64")))]
>>>>>>> 3d3d994b
        {
            todo!()
        }
    }
}

impl GuestPageTable {
    pub fn root_paddr(&self) -> PhysAddr {
        self.0.root_paddr()
    }
}<|MERGE_RESOLUTION|>--- conflicted
+++ resolved
@@ -17,7 +17,6 @@
                 .map_err(|_| HyperError::NoMemory)?;
             Ok(GuestPageTable(npt))
         }
-<<<<<<< HEAD
         #[cfg(target_arch = "aarch64")]
         {
             let agpt = NestedPageTable::<GuestPagingIfImpl>::try_new()
@@ -25,15 +24,12 @@
             Ok(GuestPageTable(agpt))
         }
         #[cfg(target_arch = "x86_64")]
-=======
-        #[cfg(target_arch = "x86_64")]
         {
             let npt = NestedPageTable::<GuestPagingIfImpl>::try_new()
                 .map_err(|_| HyperError::NoMemory)?;
             Ok(GuestPageTable(npt))
         }
-        #[cfg(not(any(target_arch = "riscv64", target_arch = "x86_64")))]
->>>>>>> 3d3d994b
+        #[cfg(not(any(target_arch = "riscv64", target_arch = "x86_64", target_arch = "aarch64")))]
         {
             todo!()
         }
@@ -45,11 +41,7 @@
         hpa: hypercraft::HostPhysAddr,
         flags: MappingFlags,
     ) -> HyperResult<()> {
-<<<<<<< HEAD
-        #[cfg(any(target_arch = "riscv64", target_arch = "aarch64"))]
-=======
-        #[cfg(any(target_arch = "riscv64", target_arch = "x86_64"))]
->>>>>>> 3d3d994b
+        #[cfg(any(target_arch = "riscv64", target_arch = "x86_64", target_arch = "aarch64"))]
         {
             self.0
                 .map(
@@ -64,11 +56,7 @@
                 })?;
             Ok(())
         }
-<<<<<<< HEAD
-        #[cfg(target_arch = "x86_64")]
-=======
-        #[cfg(not(any(target_arch = "riscv64", target_arch = "x86_64")))]
->>>>>>> 3d3d994b
+        #[cfg(not(any(target_arch = "riscv64", target_arch = "x86_64", target_arch = "aarch64")))]
         {
             todo!()
         }
@@ -81,8 +69,7 @@
         size: usize,
         flags: MappingFlags,
     ) -> HyperResult<()> {
-<<<<<<< HEAD
-        #[cfg(any(target_arch = "riscv64"))]
+        #[cfg(any(target_arch = "riscv64", target_arch = "x86_64"))]
         {
             self.0
                 .map_region(VirtAddr::from(gpa), PhysAddr::from(hpa), size, flags, true)
@@ -93,9 +80,6 @@
             Ok(())
         }
         #[cfg(target_arch = "aarch64")]
-=======
-        #[cfg(any(target_arch = "riscv64", target_arch = "x86_64"))]
->>>>>>> 3d3d994b
         {
             self.0
                 .map_region(VirtAddr::from(gpa), PhysAddr::from(hpa), size, flags, true)
@@ -105,22 +89,14 @@
                 })?;
             Ok(())
         }
-<<<<<<< HEAD
-        #[cfg(target_arch = "x86_64")]
-=======
-        #[cfg(not(any(target_arch = "riscv64", target_arch = "x86_64")))]
->>>>>>> 3d3d994b
+        #[cfg(not(any(target_arch = "riscv64", target_arch = "x86_64", target_arch = "aarch64")))]
         {
             todo!()
         }
     }
 
     fn unmap(&mut self, gpa: GuestPhysAddr) -> HyperResult<()> {
-<<<<<<< HEAD
-        #[cfg(any(target_arch = "riscv64", target_arch = "aarch64"))]
-=======
-        #[cfg(any(target_arch = "riscv64", target_arch = "x86_64"))]
->>>>>>> 3d3d994b
+        #[cfg(any(target_arch = "riscv64", target_arch = "x86_64", target_arch = "aarch64"))]
         {
             let (_, _) = self.0.unmap(VirtAddr::from(gpa)).map_err(|paging_err| {
                 error!("paging error: {:?}", paging_err);
@@ -128,22 +104,14 @@
             })?;
             Ok(())
         }
-<<<<<<< HEAD
-        #[cfg(target_arch = "x86_64")]
-=======
-        #[cfg(not(any(target_arch = "riscv64", target_arch = "x86_64")))]
->>>>>>> 3d3d994b
+        #[cfg(not(any(target_arch = "riscv64", target_arch = "x86_64", target_arch = "aarch64")))]
         {
             todo!()
         }
     }
 
     fn translate(&self, gpa: GuestPhysAddr) -> HyperResult<hypercraft::HostPhysAddr> {
-<<<<<<< HEAD
-        #[cfg(any(target_arch = "riscv64", target_arch = "aarch64"))]
-=======
-        #[cfg(any(target_arch = "riscv64", target_arch = "x86_64"))]
->>>>>>> 3d3d994b
+        #[cfg(any(target_arch = "riscv64", target_arch = "x86_64", target_arch = "aarch64"))]
         {
             let (addr, _, _) = self.0.query(VirtAddr::from(gpa)).map_err(|paging_err| {
                 error!("paging error: {:?}", paging_err);
@@ -151,11 +119,7 @@
             })?;
             Ok(addr.into())
         }
-<<<<<<< HEAD
-        #[cfg(target_arch = "x86_64")]
-=======
-        #[cfg(not(any(target_arch = "riscv64", target_arch = "x86_64")))]
->>>>>>> 3d3d994b
+        #[cfg(not(any(target_arch = "riscv64", target_arch = "x86_64", target_arch = "aarch64")))]
         {
             todo!()
         }
@@ -166,15 +130,11 @@
         {
             8usize << 60 | usize::from(self.0.root_paddr()) >> 12
         }
-<<<<<<< HEAD
         #[cfg(target_arch = "aarch64")]
         {
             usize::from(self.0.root_paddr())  // need to lrs 1 bit for CnP??
         }
-        #[cfg(target_arch = "x86_64")]
-=======
-        #[cfg(not(any(target_arch = "riscv64", target_arch = "x86_64")))]
->>>>>>> 3d3d994b
+        #[cfg(not(any(target_arch = "riscv64", target_arch = "x86_64", target_arch = "aarch64")))]
         {
             todo!()
         }
