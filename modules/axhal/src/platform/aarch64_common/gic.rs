--- conflicted
+++ resolved
@@ -2,9 +2,6 @@
 use arm_gic::gic_v2::{GicCpuInterface, GicDistributor, GicHypervisorInterface};
 use memory_addr::PhysAddr;
 use spinlock::SpinNoIrq;
-
-#[cfg(feature = "hv")]
-use hypercraft::arch::utils::bit_extract;
 
 #[cfg(feature = "hv")]
 use hypercraft::arch::utils::bit_extract;
@@ -27,12 +24,7 @@
 /// The maintenance interrupt irq number.
 pub const MAINTENANCE_IRQ_NUM: usize = 25;
 
-<<<<<<< HEAD
-/// The sgi numbers
-const GIC_SGIS_NUM: usize = 16;
-=======
 pub const GIC_SGIS_NUM: usize = 16;
->>>>>>> a563bf4d
 
 const GICD_BASE: PhysAddr = PhysAddr::from(axconfig::GICD_PADDR);
 const GICC_BASE: PhysAddr = PhysAddr::from(axconfig::GICC_PADDR);
@@ -47,13 +39,6 @@
 const LR_PHYSIRQ_MASK: usize = 0x3ff << 10;
 #[cfg(feature = "hv")]
 const LR_HW_BIT: u32 = 1 << 31;
-<<<<<<< HEAD
-#[cfg(feature = "hv")]
-#[cfg(feature = "hv")]
-#[cfg(feature = "hv")]
-#[cfg(feature = "hv")]
-=======
->>>>>>> a563bf4d
 
 pub static GICD: SpinNoIrq<GicDistributor> =
     SpinNoIrq::new(GicDistributor::new(phys_to_virt(GICD_BASE).as_mut_ptr()));
@@ -108,11 +93,7 @@
     GICC.init();
     #[cfg(feature = "hv")]
     {
-<<<<<<< HEAD
-        GICH.init();
-=======
         // GICH.init();
->>>>>>> a563bf4d
     }
 }
 
@@ -124,19 +105,6 @@
 }
 
 #[cfg(feature = "hv")]
-<<<<<<< HEAD
-pub(crate) fn gicc_get_current_irq() -> (usize, usize) {
-    let iar = GICC.get_iar();
-    let irq = iar as usize;
-    // current_cpu().current_irq = irq;
-    let id = bit_extract(irq, 0, 10);
-    let src = bit_extract(irq, 10, 3);
-    (id, src)
-}
-
-#[cfg(feature = "hv")]
-pub fn interrupt_cpu_ipi_send(cpu_id: usize, ipi_id: usize) {
-=======
 pub fn gicc_get_current_irq() -> (usize, usize) {
     let iar = GICC.get_iar();
     let irq = iar as usize;
@@ -150,7 +118,6 @@
 #[no_mangle]
 pub fn interrupt_cpu_ipi_send(cpu_id: usize, ipi_id: usize) {
     debug!("interrupt_cpu_ipi_send: cpu_id {}, ipi_id {}", cpu_id, ipi_id);
->>>>>>> a563bf4d
     if ipi_id < GIC_SGIS_NUM {
         GICD.lock().set_sgi(cpu_id, ipi_id);
     }
@@ -169,13 +136,8 @@
 }
 
 #[cfg(feature = "hv")]
-<<<<<<< HEAD
-pub fn deactivate_irq(irq_num: usize) {
-    GICC.set_eoi(irq_num as _);    
-=======
 pub fn deactivate_irq(iar: usize) {
     GICC.set_eoi(iar as _);    
->>>>>>> a563bf4d
 }
 
 #[cfg(feature = "hv")]
