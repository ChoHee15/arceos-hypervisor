name: Build CI

on: [push, pull_request]

jobs:
  clippy:
    runs-on: ubuntu-latest
    strategy:
      fail-fast: false
    steps:
    - uses: actions/checkout@v3
      with:
        submodules: recursive
    - uses: actions-rs/toolchain@v1
      with:
        profile: minimal
        toolchain: nightly
        components: rust-src, clippy, rustfmt
<<<<<<< HEAD
    - name: Run cargo clippy for the default target
=======
    - name: Install gcc multilib
      run: sudo apt update && sudo apt install -y gcc-multilib
    - name: Clippy for the default target
>>>>>>> 73f1e7e8
      run: cargo clippy --all-features
    - name: Check code format
      run: cargo fmt --all -- --check

  build:
    runs-on: ${{ matrix.os }}
    strategy:
      fail-fast: false
      matrix:
        os: [ubuntu-latest]
        arch: [x86_64, riscv64, aarch64]
    steps:
    - uses: actions/checkout@v3
      with:
        submodules: recursive
    - uses: actions-rs/toolchain@v1
      with:
        profile: minimal
        toolchain: nightly
        components: rust-src, clippy, llvm-tools-preview
    - uses: actions-rs/install@v0.1
      with:
        crate: cargo-binutils
        version: latest
        use-tool-cache: true
<<<<<<< HEAD
=======
    - name: Install gcc multilib
      run: sudo apt update && sudo apt install -y gcc-multilib
>>>>>>> 73f1e7e8
    - name: Download musl toolchain
      run: |
        if [ "${{ matrix.arch }}" = "x86_64" ]; then
          export MUSL_PATH="x86_64-linux-musl-cross"
        elif [ "${{ matrix.arch }}" = "aarch64" ]; then
          export MUSL_PATH="aarch64-linux-musl-cross"
        elif [ "${{ matrix.arch }}" = "riscv64" ]; then
          export MUSL_PATH="riscv64-linux-musl-cross"
        fi
        wget https://musl.cc/$MUSL_PATH.tgz
        tar -xf $MUSL_PATH.tgz
        mv $MUSL_PATH musl
        echo "$PWD/musl/bin" >> $GITHUB_PATH

<<<<<<< HEAD
    - name: Run cargo clippy for ${{ matrix.arch }}
      run: make ARCH=${{ matrix.arch }} clippy
      
=======
>>>>>>> 73f1e7e8
    - name: Build helloworld
      run: make ARCH=${{ matrix.arch }} A=apps/helloworld
    - name: Build memtest
      run: make ARCH=${{ matrix.arch }} A=apps/memtest
    - name: Build exception
      run: make ARCH=${{ matrix.arch }} A=apps/exception
    - name: Build display
      run: make ARCH=${{ matrix.arch }} A=apps/display GRAPHIC=y
    - name: Build task/yield
      run: make ARCH=${{ matrix.arch }} A=apps/task/yield
    - name: Build task/parallel
      run: make ARCH=${{ matrix.arch }} A=apps/task/parallel
    - name: Build task/sleep
      run: make ARCH=${{ matrix.arch }} A=apps/task/sleep
    - name: Build fs/shell
      run: make ARCH=${{ matrix.arch }} A=apps/fs/shell FS=y
    - name: Build net/echoserver
      run: make ARCH=${{ matrix.arch }} A=apps/net/echoserver NET=y
    - name: Build net/httpclient
      run: make ARCH=${{ matrix.arch }} A=apps/net/httpclient NET=y
    - name: Build net/httpserver
      run: make ARCH=${{ matrix.arch }} A=apps/net/httpserver NET=y

    - name: Build c/helloworld
      run: make ARCH=${{ matrix.arch }} A=apps/c/helloworld
    - name: Build c/memtest
      run: make ARCH=${{ matrix.arch }} A=apps/c/memtest
    - name: Build c/sqlite3
      run: make ARCH=${{ matrix.arch }} A=apps/c/sqlite3
    - name: Build c/httpclient
      run: make ARCH=${{ matrix.arch }} A=apps/c/httpclient
    - name: Build c/httpserver
      run: make ARCH=${{ matrix.arch }} A=apps/c/httpserver
    - name: Build c/udpserver
      run: make ARCH=${{ matrix.arch }} A=apps/c/udpserver
    - name: Build c/iperf
      run: make ARCH=${{ matrix.arch }} A=apps/c/iperf<|MERGE_RESOLUTION|>--- conflicted
+++ resolved
@@ -16,13 +16,7 @@
         profile: minimal
         toolchain: nightly
         components: rust-src, clippy, rustfmt
-<<<<<<< HEAD
     - name: Run cargo clippy for the default target
-=======
-    - name: Install gcc multilib
-      run: sudo apt update && sudo apt install -y gcc-multilib
-    - name: Clippy for the default target
->>>>>>> 73f1e7e8
       run: cargo clippy --all-features
     - name: Check code format
       run: cargo fmt --all -- --check
@@ -48,11 +42,8 @@
         crate: cargo-binutils
         version: latest
         use-tool-cache: true
-<<<<<<< HEAD
-=======
     - name: Install gcc multilib
       run: sudo apt update && sudo apt install -y gcc-multilib
->>>>>>> 73f1e7e8
     - name: Download musl toolchain
       run: |
         if [ "${{ matrix.arch }}" = "x86_64" ]; then
@@ -67,12 +58,8 @@
         mv $MUSL_PATH musl
         echo "$PWD/musl/bin" >> $GITHUB_PATH
 
-<<<<<<< HEAD
     - name: Run cargo clippy for ${{ matrix.arch }}
       run: make ARCH=${{ matrix.arch }} clippy
-      
-=======
->>>>>>> 73f1e7e8
     - name: Build helloworld
       run: make ARCH=${{ matrix.arch }} A=apps/helloworld
     - name: Build memtest
